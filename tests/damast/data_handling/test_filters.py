--- conflicted
+++ resolved
@@ -17,14 +17,12 @@
     """
     Test that removal of sources work on test data
     """
-<<<<<<< HEAD
     pipeline = damast.core.DataProcessingPipeline(
-        "test removal of source", Path(tmpdir), inplace_transformation=inplace)
+        name="test removal of source",
+        base_dir=Path(tmpdir),
+        inplace_transformation=inplace
+    )
     pipeline.add("Remove rows with ground as source", damast.data_handling.transformers.filters.RemoveValueRows("g"),
-=======
-    pipeline = damast.core.DataProcessingPipeline(name="test removal of source", base_dir=Path(tmpdir))
-    pipeline.add("Remove rows with ground as source", damast.data_handling.transformers.filters.RemoveValueRows("g", inplace),
->>>>>>> 662f13a2
                  name_mappings={"x": ColumnName.SOURCE})
     new_adf = pipeline.transform(adf)
 
@@ -44,12 +42,11 @@
 @pytest.mark.parametrize("inplace", [True, False])
 def test_drop_missing(tmpdir,  adf: damast.core.AnnotatedDataFrame, inplace: bool):
 
-<<<<<<< HEAD
     pipeline = damast.core.DataProcessingPipeline(
-        "test removal of source", Path(tmpdir), inplace_transformation=inplace)
-=======
-    pipeline = damast.core.DataProcessingPipeline(name="test removal of source", base_dir=Path(tmpdir))
->>>>>>> 662f13a2
+        name="test removal of source",
+        base_dir=Path(tmpdir),
+        inplace_transformation=inplace
+    )
     pipeline.add("Remove rows with ground as source",
                  damast.data_handling.transformers.filters.DropMissing(),
                  name_mappings={"x": ColumnName.DATE_TIME_UTC})
@@ -70,12 +67,11 @@
 @pytest.mark.parametrize("inplace", [True, False])
 def test_filter_within(tmpdir,  adf: damast.core.AnnotatedDataFrame, inplace: bool):
 
-<<<<<<< HEAD
     pipeline = damast.core.DataProcessingPipeline(
-        "test removal of source", Path(tmpdir), inplace_transformation=inplace)
-=======
-    pipeline = damast.core.DataProcessingPipeline(name="test removal of source", base_dir=Path(tmpdir))
->>>>>>> 662f13a2
+        name="test removal of source",
+        base_dir=Path(tmpdir),
+        inplace_transformation=inplace
+    )
     unique_values = adf["message_nr"].unique()
     assert len(unique_values) > 1
     pipeline.add("Filter rows within message types",
