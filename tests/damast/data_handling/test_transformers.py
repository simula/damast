from damast.domains.maritime.ais.data_generator import AISTestData, AISTestDataSpec
from damast.domains.maritime.data_specification import ColumnName
import damast.data_handling.transformers.filters
import damast.core
from pathlib import Path
import pytest
import numpy as np


@pytest.fixture()
def adf() -> damast.core.AnnotatedDataFrame:
    test_data = AISTestData(number_of_trajectories=10, min_length=25, max_length=200)
    return damast.core.AnnotatedDataFrame(test_data.dataframe, damast.core.MetaData.from_dict(AISTestDataSpec))


@pytest.mark.parametrize("inplace", [True, False])
def test_timestamp(tmpdir, adf: damast.core.AnnotatedDataFrame, inplace: bool):
    """
    Test if time-stamp is sensible to work by
    """
<<<<<<< HEAD
    pipeline = damast.core.DataProcessingPipeline("test removal of source", Path(tmpdir), inplace_transformation=inplace)
    pipeline.add("Add time stamp", damast.data_handling.transformers.AddTimestamp(),
=======
    pipeline = damast.core.DataProcessingPipeline(name="test removal of source", base_dir=Path(tmpdir))
    pipeline.add("Add time stamp", damast.data_handling.transformers.AddTimestamp(inplace),
>>>>>>> 662f13a2
                 name_mappings={"from": ColumnName.DATE_TIME_UTC, "to": ColumnName.TIMESTAMP})
    adf_copy = adf.dataframe.copy()
    new_adf = pipeline.transform(adf)

    # Drop converted nan values
    subset = new_adf.dataframe.dropnan([ColumnName.TIMESTAMP])

    # Drop missing values from input
    ref_subset = adf_copy.dropmissing([ColumnName.DATE_TIME_UTC])

    ref_lat_sorted = ref_subset.sort([ColumnName.DATE_TIME_UTC])[ColumnName.LATITUDE.lower()].evaluate()
    lat_sorted = subset.sort([ColumnName.TIMESTAMP])[ColumnName.LATITUDE.lower()].evaluate()
    assert np.allclose(ref_lat_sorted, lat_sorted)
    if inplace:
        assert len(adf.dataframe.dropnan([ColumnName.TIMESTAMP])) == len(subset)
    else:
        assert not (ColumnName.TIMESTAMP in adf.dataframe.column_names)<|MERGE_RESOLUTION|>--- conflicted
+++ resolved
@@ -18,13 +18,12 @@
     """
     Test if time-stamp is sensible to work by
     """
-<<<<<<< HEAD
-    pipeline = damast.core.DataProcessingPipeline("test removal of source", Path(tmpdir), inplace_transformation=inplace)
+    pipeline = damast.core.DataProcessingPipeline(
+        name="test removal of source",
+        base_dir=Path(tmpdir),
+        inplace_transformation=inplace
+    )
     pipeline.add("Add time stamp", damast.data_handling.transformers.AddTimestamp(),
-=======
-    pipeline = damast.core.DataProcessingPipeline(name="test removal of source", base_dir=Path(tmpdir))
-    pipeline.add("Add time stamp", damast.data_handling.transformers.AddTimestamp(inplace),
->>>>>>> 662f13a2
                  name_mappings={"from": ColumnName.DATE_TIME_UTC, "to": ColumnName.TIMESTAMP})
     adf_copy = adf.dataframe.copy()
     new_adf = pipeline.transform(adf)
