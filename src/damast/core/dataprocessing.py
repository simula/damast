"""
Module containing decorators and classes to model data processing pipelines
"""
from __future__ import annotations

import copy
import functools
import importlib
import inspect
import re
import tempfile
import yaml
from logging import Logger, getLogger
from datetime import datetime, timezone
from pathlib import Path
from typing import Any, Dict, List, Optional, Tuple, Union

import vaex.ml
from vaex.ml.transformations import Transformer

from .dataframe import AnnotatedDataFrame
from .formatting import DEFAULT_INDENT
from .metadata import ArtifactSpecification, DataSpecification, MetaData

__all__ = [
    "artifacts",
    "input",
    "output",
    "describe",
    "DataProcessingPipeline",
    "DECORATED_ARTIFACT_SPECS",
    "DECORATED_DESCRIPTION",
    "DECORATED_INPUT_SPECS",
    "DECORATED_OUTPUT_SPECS",
    "PipelineElement",
]

_log: Logger = getLogger(__name__)

DECORATED_DESCRIPTION = "_damast_description"
"""Attribute description for :func:`describe`"""

DECORATED_ARTIFACT_SPECS = "_damast_artifact_specs"
"""Attribute description for :func:`artifacts`"""

DECORATED_INPUT_SPECS = "_damast_input_specs"
"""Attribute description for :func:`input`"""

DECORATED_OUTPUT_SPECS = "_damast_output_specs"
"""Attribute description for :func:`output`"""

DAMAST_PIPELINE_SUFFIX: str = ".damast.ppl"
"""Suffix of :class:`DataProcessingPipeline` files created in :func:`DataProcessingPipeline.save`
and used by :func:`DataProcessingPipeline.load`"""

VAEX_STATE_SUFFIX: str = ".vaex-state.json"
"""Suffix of :class:`DataProcessingPipeline` files created in :func:`DataProcessingPipeline.save_state`
and used by :func:`DataProcessingPipeline.load_state`"""


def _get_dataframe(*args, **kwargs) -> AnnotatedDataFrame:
    """
    Extract the dataframe from positional or keyword arguments

    :param args: positional arguments
    :param kwargs: keyword arguments
    :return: The annotated data frame
    :raise KeyError: if a positional argument does not exist and keyword :code:`df` is missing
    :raise TypeError: if the kwargs 'df' is not an AnnotatedDataFrame
    """
    _df: AnnotatedDataFrame
    if len(args) >= 2 and isinstance(args[1], AnnotatedDataFrame):
        _df = args[1]
    elif "df" not in kwargs:
        raise KeyError("Missing keyword argument 'df' to define the AnnotatedDataFrame")
    elif not isinstance(kwargs["df"], AnnotatedDataFrame):
        raise TypeError("Argument 'df' is not an AnnotatedDataFrame")
    else:
        _df = kwargs["df"]
    return _df


def describe(description: str):
    """
    Specify the description for the transformation for the decorated function.

    The decorated function must return :class:`damast.core.AnnotatedDataFrame`.

    :param description: description of the action
    """

    def decorator(func):
        setattr(func, DECORATED_DESCRIPTION, description)
        return func

    return decorator


def input(requirements: Dict[str, Any]):
    """
    Specify the input for the decorated function.

    The decorated function must return :class:`damast.core.AnnotatedDataFrame`.

    :param requirements: List of input requirements
    """

    required_input_specs = DataSpecification.from_requirements(
        requirements=requirements
    )

    def decorator(func):
        setattr(func, DECORATED_INPUT_SPECS, required_input_specs)

        @functools.wraps(func)
        def check(*args, **kwargs):
            _df: AnnotatedDataFrame = _get_dataframe(*args, **kwargs)
            # Ensure that name mapping are applied correctly
            assert isinstance(args[0], PipelineElement)

            pipeline_element = args[0]
            fulfillment = _df.get_fulfillment(expected_specs=pipeline_element.input_specs)
            if fulfillment.is_met():
                if hasattr(pipeline_element, "parent_pipeline"):
                    getattr(pipeline_element, "parent_pipeline").on_transform_start(step=pipeline_element,
                                                                                    adf=_df)
                return func(*args, **kwargs)
            else:
                raise RuntimeError(
                    "Input requirements are not fulfilled:" f" -- {fulfillment}"
                )

        return check

    return decorator


def output(requirements: Dict[str, Any]):
    """
    Specify the output for the decorated function.

    The decorated function must return :class:`damast.core.AnnotatedDataFrame`.

    :param requirements: List of input requirements
    """
    required_output_specs = DataSpecification.from_requirements(
        requirements=requirements
    )

    def decorator(func):
        return_type = inspect.signature(func).return_annotation
        if return_type != AnnotatedDataFrame:
            raise RuntimeError(
                "output: decorator requires 'AnnotatedDataFrame' to be returned by function"
            )

        setattr(func, DECORATED_OUTPUT_SPECS, required_output_specs)

        @functools.wraps(func)
        def check(*args, **kwargs) -> AnnotatedDataFrame:
            setattr(func, DECORATED_OUTPUT_SPECS, required_output_specs)

            _df: AnnotatedDataFrame = _get_dataframe(*args, **kwargs)
            input_columns = list(_df.column_names)

            adf: AnnotatedDataFrame = func(*args, **kwargs)
            if adf is None:
                raise RuntimeError(
                    f"output: decorated function {func} must return 'AnnotatedDataFrame',"
                    f" but was 'None'"
                )
            elif not isinstance(adf, AnnotatedDataFrame):
                raise RuntimeError(
                    f"output: decorated function {func} must return 'AnnotatedDataFrame', but was '"
                    f"{type(adf)}"
                )

            for c in input_columns:
                if c not in adf._dataframe.column_names:
                    raise RuntimeError(
                        f"output: column '{c}' was removed by decorated function."
                        f" Only adding of columns is permitted."
                    )

            # Ensure that name mapping are applied correctly
            assert isinstance(args[0], PipelineElement)
            pipeline_element = args[0]

            # Ensure that metadata is up to date with the dataframe
            adf.update(expectations=pipeline_element.output_specs)

            if hasattr(pipeline_element, "parent_pipeline"):
                parent_pipeline = getattr(pipeline_element, "parent_pipeline")
                parent_pipeline.on_transform_end(step=pipeline_element,
                                                 adf=adf)

            return adf

        return check

    return decorator


def artifacts(requirements: Dict[str, Any]):
    """
    Specify the output for the decorated function.

    The decorated function must return :class:`damast.core.AnnotatedDataFrame`.

    :param requirements: List of input requirements
    """
    required_artifact_specs = ArtifactSpecification(requirements=requirements)

    def decorator(func):
        return_type = inspect.signature(func).return_annotation
        if return_type != AnnotatedDataFrame:
            raise RuntimeError(
                "artifacts: decorator requires 'AnnotatedDataFrame' to be returned by function"
            )

        setattr(func, DECORATED_ARTIFACT_SPECS, required_artifact_specs)

        # When a pipeline does generate artifacts, then it might not provide any output, but serves only as
        # passthrough element. Hence, per default set an empty output spec if there is none.
        if not hasattr(func, DECORATED_OUTPUT_SPECS):
            setattr(
                func,
                DECORATED_OUTPUT_SPECS,
                DataSpecification.from_requirements(requirements={}),
            )

        @functools.wraps(func)
        def check(*args, **kwargs) -> AnnotatedDataFrame:
            result = func(*args, **kwargs)

            if not isinstance(args[0], PipelineElement):
                raise RuntimeError(
                    f"{args[0].__class__.__name__} must inherit from PipelineElement"
                )

            # Validate the spec with respect to the existing parent pipeline
            instance = args[0]
            try:
                required_artifact_specs.validate(
                    base_dir=instance.parent_pipeline.base_dir
                )
            except RuntimeError as e:
                raise RuntimeError(
                    f"artifacts: {func} is expected to generate an artifact. "
                    f" Pipeline element ran as part of pipeline: '{instance.parent_pipeline.name}'"
                    f" -- {e}"
                )

            return result

        return check

    return decorator


class PipelineElement(Transformer):
    """
    Allow to get the reference to a parent pipeline
    """

    #: Pipeline in which context this processor will be run
    parent_pipeline: DataProcessingPipeline

    #: Map names of input and outputs for a particular pipeline
    _name_mappings: Dict[str, str]

    def set_parent(self, pipeline: DataProcessingPipeline):
        """
        Sets the parent pipeline for this pipeline element

        :param pipeline: Parent pipeline
        """
        self.parent_pipeline = pipeline

    @property
    def name_mappings(self):
        if not hasattr(self, "_name_mappings"):
            self._name_mappings = {}
        return self._name_mappings

    def get_name(self, name: str) -> Any:
        """
        Add the fully resolved input/output name for this key.

        :param name: Name as used in the input spec, or pattern "{{x}}_suffix" in order to create a dynamic
                     output based an existing and renameable input
        :return: Name for this input after resolving name mappings and references
        """
        if name in self.name_mappings:
            # allow multiple levels of name resolution, e.g.,
            # x -> y, y -> z --> x -> z
            mapped_name = self.name_mappings[name]
            if mapped_name == name:
                return name
            else:
                return self.get_name(mapped_name)

        # Allow to use patterns, so that an existing input
        # reference can be reused for dynamic labelling
        while re.match("{{\\w}}", name):
            for match in re.finditer("{{\\w}}", name):
                resolved_name = match.group()[2:-2]
                if resolved_name in self.name_mappings:
                    resolved_name = self.name_mappings[resolved_name]

                name = name.replace(match.group(), resolved_name)
        return name

    @property
    def input_specs(self) -> List[DataSpecification]:
        if not hasattr(self.transform, DECORATED_INPUT_SPECS):
            raise AttributeError(
                f"{self.__class__.__name__}.validate: missing input specification"
                f" for processing step '{self.__class__.__name__}'"
            )

        generic_spec = getattr(self.transform, DECORATED_INPUT_SPECS)
        specs = copy.deepcopy(generic_spec)
        for spec in specs:
            spec.name = self.get_name(spec.name)

        return specs

    @property
    def output_specs(self) -> List[DataSpecification]:
        if not hasattr(self.transform, DECORATED_OUTPUT_SPECS):
            raise AttributeError(
                f"{self.__class__.__name__}.validate: missing output specification"
                f" for processing step '{self.__class__.__name__}'"
            )

        generic_spec = getattr(self.transform, DECORATED_OUTPUT_SPECS)
        specs = copy.deepcopy(generic_spec)
        for spec in specs:
            spec.name = self.get_name(spec.name)

        return specs

    @classmethod
    def create_new(cls,
                   module_name: str,
                   class_name: str,
                   name_mappings: Dict[str, Any] = {}):
        if module_name is None:
            raise ValueError(f"{cls.__name__}.create_new: missing 'module_name'")

        if class_name is None:
            raise KeyError(f"{cls.__name__}.create_new: missing 'class_name'")

        p_module = importlib.import_module(module_name)
        if hasattr(p_module, class_name):
            klass = getattr(p_module, class_name)
        else:
            raise ImportError(f"{cls.__name__}.create_new: could not load '{class_name}' from '{p_module}'")

        instance = klass()
        instance._name_mappings = name_mappings
        return instance

    def __iter__(self):
        yield "module_name", f"{self.__class__.__module__}"
        yield "class_name", f"{self.__class__.__qualname__}"
        yield "name_mappings", self.name_mappings

    def __eq__(self, other):
        return dict(self) == dict(other)


class DataProcessingPipeline(PipelineElement):
    """
    A data-processing pipeline for a sequence of transformers

    :param name: Name of the pipeline
    :param base_dir: Base directory towards which transformer output which be relative
    :param inplace_transformation: If true, the input :class:`damast.core.dataframe.AnnotatedDataFrame` is not
        copied when calling :func:`transform`. Else input data-frame is untouched

    :raises ValueError: If any of the transformer names are `None`
    :raises AttributeError: If the transformer is missing the :func:`transform` function
    :raises AttributeError: If transformer is missing input or output decoration
    :raises RuntimeError: If the sequence of transformers does not satisfy the sequential requirements
    """

    #: Name of the processing pipeline
    name: str

    #: Base path (which is forwarded to transformers, when calling
    #: transform)
    base_dir: Path

    #: The output specs - as specified by decorators
    _output_specs: List[DataSpecification]

    #: Check if the pipeline is ready to be run
    is_ready: bool
    # The processing steps that define this pipeline
<<<<<<< HEAD
    steps: List[Tuple[str, Transformer]]
    _inplace_transformation: bool

    def __init__(self, name: str, base_dir: Union[str, Path], inplace_transformation: bool = False):
=======
    steps: List[Tuple[str, PipelineElement]]

    _name_mappings: Dict[str, str]
    _processing_stats: Dict[str, Dict[str, Any]]

    def __init__(self, *,
                 name: str,
                 base_dir: Union[str, Path] = tempfile.gettempdir(),
                 steps: List[Tuple[str, Union[Dict[str, Any], PipelineElement]]] = [],
                 name_mappings: Dict[str, str] = {},
                 ):
>>>>>>> 662f13a2
        self.name = name
        self.base_dir = Path(base_dir)

        self._output_specs = None
<<<<<<< HEAD
        self._inplace_transformation = inplace_transformation
=======
        self._name_mappings = name_mappings
        self._processing_stats = {}

        if steps is None:
            raise ValueError(f"{self.__class__.__name__}.__init__:"
                             " steps must not be None")

>>>>>>> 662f13a2
        self.steps = []
        for step in steps:
            name, instance = step
            if isinstance(instance, PipelineElement):
                self.steps.append(step)
            elif isinstance(instance, dict):
                self.steps.append([step[0], PipelineElement.create_new(**step[1])])
            else:
                raise ValueError(f"{self.__class__.__name__}.__init__: could not instantiate PipelineElement"
                                 f" from {type(step)}")
        self.is_ready = False

    @property
    def output_specs(self):
        if not self.is_ready:
            raise RuntimeError(
                f"{self.__class__.__name__}.output_specs: pipeline is not yet ready to run. "
                f"Please call 'prepare()' to set the correct output specs"
            )

        return self._output_specs

    def add(
            self,
            name: str,
            transformer: PipelineElement,
            name_mappings: Optional[Dict[str, str]] = None,
    ) -> DataProcessingPipeline:
        """
        Add a pipeline step

        :param name: Name of the step
        :param transformer: The transformer that shall be executed
        :param name_mappings: Allow to define a name mapping for this pipeline element instance
        :return:
        """
        transformer.set_parent(pipeline=self)
        if name_mappings is not None:
            transformer._name_mappings = name_mappings

        self.steps.append([name, transformer])
        self.is_ready = False
        return self

    @classmethod
    def validate(
            cls, steps: List[Tuple[str, PipelineElement]], metadata: MetaData
    ) -> Dict[str, Any]:
        """
        Validate the existing pipeline and collect the minimal input and output data specification.

        :param steps: processing steps
        :param metadata: the input metadata for this pipeline
        :return: The minimal output specification for this pipeline
        """
        # Keep track of the expected (minimal) specs at each step in the pipeline
        current_specs: Optional[List[DataSpecification]] = copy.deepcopy(
            metadata.columns
        )
        for name, transformer in steps:
            if name is None:
                raise ValueError(
                    f"{cls.__name__}.validate: missing name processing step"
                )

            if not hasattr(transformer, "transform"):
                raise AttributeError(
                    f"{cls.__name__}.validate: processing step '{name}' does not fulfill the"
                    f" TransformerMixin requirements - no method 'fit_transform' found"
                )

            input_specs = transformer.input_specs
            output_specs = transformer.output_specs

            md = MetaData(columns=current_specs, annotations=[])
            fulfillment = md.get_fulfillment(expected_specs=input_specs)
            if not fulfillment.is_met():
                raise RuntimeError(
                    f"{cls.__name__}.validate: Input requirements are not fulfilled. "
                    f"Current input available (at step '{name}'): {fulfillment}"
                )

            current_specs = DataSpecification.merge_lists(current_specs, input_specs)
            current_specs = DataSpecification.merge_lists(current_specs, output_specs)

        return {"steps": steps, "output_spec": current_specs}

    def to_str(self, indent_level: int = 0) -> str:
        """
        Output pipeline as string.

        :param indent_level: Indentation per step.
            It is multiplied by :attr:`damast.core.formatting.DEFAULT_INDENT`.
        :returns: The pipeline in string representation
        """
        hspace = DEFAULT_INDENT * indent_level

        data = hspace + self.__class__.__name__ + "\n"
        for step in self.steps:
            name, transformer = step
            data += hspace + DEFAULT_INDENT + name + ":\n"

            if hasattr(transformer.transform, DECORATED_DESCRIPTION):
                description = getattr(transformer.transform, DECORATED_DESCRIPTION)
                data += (
                        hspace + DEFAULT_INDENT * 2 + "description: " + description + "\n"
                )

            data += hspace + DEFAULT_INDENT * 2 + "input:\n"
            data += DataSpecification.to_str(
                transformer.input_specs, indent_level=indent_level + 4
            )

            data += hspace + DEFAULT_INDENT * 2 + "output:\n"
            data += DataSpecification.to_str(
                transformer.output_specs, indent_level=indent_level + 4
            )

        return data

    def save(self, dir: Union[str, Path]) -> Path:
        """
        Save the processing pipeline

        :param dir: directory where to save this pipeline
        """
        filename = dir / f"{self.name}{DAMAST_PIPELINE_SUFFIX}"
        with open(filename, "w") as f:
            yaml.dump(dict(self), f)
        return filename

    def __iter__(self):
        yield "name", self.name
        yield "base_dir", str(self.base_dir)
        yield "steps", [[step_name, dict(pipeline_element)] for step_name, pipeline_element in self.steps]

    def save_state(self,
                   df: AnnotatedDataFrame,
                   dir: Union[str, Path]) -> Path:
        """
        Save the processing pipeline

        :param dir: directory where to save this pipeline
        """
        filename = dir / f"{self.name}{VAEX_STATE_SUFFIX}"
        df._dataframe.state_write(file=filename)
        return filename

    @classmethod
    def load(cls, path: Union[str, Path], name: str = "*") -> DataProcessingPipeline:
        """
        Load a :class:`DataProcessingPipeline` from file (without suffix :attr:`DAMAST_PIPELINE_SUFFIX`)

        :param path: Directory containing pipeline(s) (with fiven suffix) or pipeline filename
        :name: Name of file(s) without suffix. Can be a Regex expression
        """
        basename = f"{name}{DAMAST_PIPELINE_SUFFIX}"
        path = Path(path)
        if path.is_dir():
            files = list(path.glob(basename))
        elif path.is_file():
            files = [path]
        else:
            raise RuntimeError("{self.__class__.__name__}.load: {path}"
                               " is neither directory nor file")

        if len(files) == 1:
            filename = files[0]
        elif len(files) == 0:
            raise FileNotFoundError(
                f"{cls.__name__}.load: could not find '{basename}' in {dir}"
            )
        else:
            raise RuntimeError(
                f"{cls.__name__}.load: multiple pipeline available, pls be more specific:"
                f" {','.join([x.name for x in files])}"
            )

        with open(filename, "r") as f:
            data = yaml.load(f, Loader=yaml.SafeLoader)

        return cls(**data)

    @classmethod
    def load_state(
            cls, df: AnnotatedDataFrame, dir: Union[str, Path], name: str = "*"
    ) -> AnnotatedDataFrame:
        """
        Load a ``vaex`` state (from file) to a :class:`damast.core.AnnotatedDataFrame`.

        :param df: The data-frame
        :param dir: Directory of vaex state file
        :param name: Regex describing vaex state file (without :attr:`VAEX_STATE_SUFFIX`)
        :raises FileNotFoundError: If no files found
        :raises RuntimeError: If multiple vaex-states satisfies the ``name`` requirement.
        :return: The data-frame with applied state
        """
        basename = f"{name}{VAEX_STATE_SUFFIX}"
        dir = Path(dir)

        files = list(dir.glob(basename))
        if len(files) == 1:
            filename = files[0]
        elif len(files) == 0:
            raise FileNotFoundError(
                f"{cls.__name__}.load: could not find '{basename}' in {dir}"
            )
        else:
            raise RuntimeError(
                f"{cls.__name__}.load: multiple pipeline available, pls be more specific:"
                f" {','.join([x.name for x in files])}"
            )

        df._dataframe.state_load(file=filename)
        return df

    def prepare(self, df: AnnotatedDataFrame) -> DataProcessingPipeline:
        """
        Prepare the pipeline by applying necessary name mapping and validating all steps that define the pipeline.

        A :class:`DataProcessingPipeline` must be prepared before execution.

        :returns: This instance of data processing pipeline
        """

        # At this stage, ensure that the dataframe conforms to the metadata
        try:
            df.validate_metadata()
        except ValueError as e:
            raise RuntimeError(
                f"{self.__class__.__name__}.prepare: specification of the provided AnnotatedDataFrame"
                f" does not match its data. If you modified the frame after construction ensure"
                f" consistency between 'data' and 'metadata' by using "
                f" AnnotatedDataFrame.validate_metadata()"
                f" -- {e}"
            ) from e

        # The pipeline will define a name mapping (only for items in its interface)
        for k, v in self._name_mappings.items():
            for step in self.steps:
                _, pipeline_element = step

                input_columns = [x.name for x in pipeline_element.input_specs]
                output_columns = [x.name for x in pipeline_element.output_specs]

                columns = input_columns + output_columns
                for x in columns:
                    if x == k:
                        pipeline_element.name_mappings[x] = v

        validation_result = self.validate(steps=self.steps, metadata=df._metadata)
        self.is_ready = True

        self.steps: List[Tuple[str, PipelineElement]] = validation_result["steps"]
        self._output_specs: List[DataSpecification] = validation_result["output_spec"]

        return self

    def transform(self, df: AnnotatedDataFrame) -> AnnotatedDataFrame:
        """
        Apply pipeline on given annotated dataframe

        .. note::
            If any filters are applied by the pipeline, these are executed at the end of the
            transformation.

        :param df: The input dataframe
        :returns: The transformed dataframe
        """
        if not isinstance(df, AnnotatedDataFrame):
            raise TypeError(
                f"{self.__class__.__name__}.transform"
                f" expected an annotated dataframe for processing, "
                f"got {type(df)}"
            )

        if not self.is_ready:
            self.prepare(df=df)

        if self._inplace_transformation:
            in_df = df
        else:
            in_df = copy.deepcopy(df)

        steps = [t for _, t in self.steps]
        pipeline = vaex.ml.Pipeline(steps)

        if df.is_empty():
            raise RuntimeError(
                f"{self.__class__.__name__}.transform: there is no data available to transform"
            )

        adf = pipeline.transform(dataframe=in_df)
        assert isinstance(adf, AnnotatedDataFrame)

        # Remove all rows that have been filtered from the data-frame
        adf._dataframe = adf._dataframe.extract()
        return adf

    def on_transform_start(self,
                           step: PipelineElement,
                           adf: AnnotatedDataFrame):
        """
        Default implementation of the on_transform_start callback.

        This output is a message in INFO log level
        """
        if hasattr(step, "transform_start"):
            return

        _log.info(f"[transform] start: {step.__class__.__name__} - {step.name_mappings}")
        start_time = datetime.now(timezone.utc)
        setattr(step, "transform_start", start_time)

        step_name = [x for x, y in self.steps if y == step][0]
        self._processing_stats[step_name] = {
            "input_dataframe_length": adf.shape[0],
            "start_time": start_time
        }

    def on_transform_end(self,
                         step: PipelineElement,
                         adf: AnnotatedDataFrame):
        """
        Default implementation of the on_transform_end callback.

        This outputs a message in INFO log level
        """
        if not hasattr(step, "transform_start"):
            return

        start = getattr(step, "transform_start")
        end_time = datetime.now(timezone.utc)
        delta = (end_time - start).total_seconds()
        delattr(step, "transform_start")
        _log.info(f"[transform] end: {step.__class__.__name__} - {step.name_mappings}: "
                  f"{delta} seconds, {adf.shape[0]} remaining rows)")

        step_name = [x for x, y in self.steps if y == step][0]
        self._processing_stats[step_name] = {
            "processing_time_in_s": delta,
            "output_dataframe_length": adf.shape[0],
            "end_time": end_time
        }

    def __repr__(self) -> str:
        """
        Create the representation string for this :class:`DataProcessingPipeline`.

        :returns: String representation
        """
        return self.to_str()<|MERGE_RESOLUTION|>--- conflicted
+++ resolved
@@ -377,8 +377,10 @@
 
     :param name: Name of the pipeline
     :param base_dir: Base directory towards which transformer output which be relative
+    :param steps: Steps that form the basis for this pipeline
     :param inplace_transformation: If true, the input :class:`damast.core.dataframe.AnnotatedDataFrame` is not
         copied when calling :func:`transform`. Else input data-frame is untouched
+    :param name_mappings: Name mappings that should be applied to individual transformations.
 
     :raises ValueError: If any of the transformer names are `None`
     :raises AttributeError: If the transformer is missing the :func:`transform` function
@@ -399,14 +401,9 @@
     #: Check if the pipeline is ready to be run
     is_ready: bool
     # The processing steps that define this pipeline
-<<<<<<< HEAD
-    steps: List[Tuple[str, Transformer]]
+    steps: List[Tuple[str, PipelineElement]]
+
     _inplace_transformation: bool
-
-    def __init__(self, name: str, base_dir: Union[str, Path], inplace_transformation: bool = False):
-=======
-    steps: List[Tuple[str, PipelineElement]]
-
     _name_mappings: Dict[str, str]
     _processing_stats: Dict[str, Dict[str, Any]]
 
@@ -414,16 +411,15 @@
                  name: str,
                  base_dir: Union[str, Path] = tempfile.gettempdir(),
                  steps: List[Tuple[str, Union[Dict[str, Any], PipelineElement]]] = [],
+                 inplace_transformation: bool = False,
                  name_mappings: Dict[str, str] = {},
                  ):
->>>>>>> 662f13a2
         self.name = name
         self.base_dir = Path(base_dir)
 
         self._output_specs = None
-<<<<<<< HEAD
         self._inplace_transformation = inplace_transformation
-=======
+
         self._name_mappings = name_mappings
         self._processing_stats = {}
 
@@ -431,7 +427,6 @@
             raise ValueError(f"{self.__class__.__name__}.__init__:"
                              " steps must not be None")
 
->>>>>>> 662f13a2
         self.steps = []
         for step in steps:
             name, instance = step
