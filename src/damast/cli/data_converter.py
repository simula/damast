import glob
import sys
from argparse import ArgumentParser
from pathlib import Path

from damast.cli.base import BaseParser
from damast.core.dataframe import AnnotatedDataFrame
from damast.core.metadata import ValidationMode


class DataConvertParser(BaseParser):
    """
    Argparser for converting CSV files to AnnotatedDataframes (.h5 and .yml files)

    :param parser: The base parser
    """

    def __init__(self, parser: ArgumentParser):
        super().__init__(parser=parser)

        parser.description = "damast convert - data conversion subcommand called"
<<<<<<< HEAD
        parser.add_argument("-c", "--csv-input", action="append", help="The csv input file(s)", required=True)
        parser.add_argument("-m", "--metadata-input", help="The metadata input file", required=True)
        parser.add_argument("-o", "--output", help="The output (*.hdf5) file", required=True)
=======
        parser.add_argument("-c", "--csv-input",
                            action="append",
                            help="The csv input file(s); enclosed in quotes accepts * as wildcard "
                                 "for directories of filenames",
                            required=True)
        parser.add_argument("-m", "--metadata-input",
                            help="The metadata input file",
                            required=True
                            )
        parser.add_argument("-o", "--output",
                            help="The output (*.hdf5) file",
                            required=True
                            )
        parser.add_argument("--validation-mode",
                            default="readonly",
                            choices=[x.value.lower() for x in ValidationMode],
                            help="Define the validation mode")
>>>>>>> fc37a5b2

    def execute(self, args):
        super().execute(args)

        csv_filenames = []
        for path in args.csv_input:
            files = [f for f in glob.iglob(path)]
            if len(files) == 0:
                raise FileNotFoundError(f"csv-input: '{path}' does not match an existing filename")
            csv_filenames.extend(files)

        if not Path(args.metadata_input).exists():
            raise FileNotFoundError(f"metadata-input: '{args.metadata_input}' does not exist")

        try:
            validation_mode = ValidationMode[args.validation_mode.upper()]
        except KeyError:
            raise ValueError(f"--validation-mode has invalid argument."
                             f" Select from: {[x.value.lower() for x in ValidationMode]}")

        AnnotatedDataFrame.convert_csv_to_adf(csv_filenames=csv_filenames,
                                              metadata_filename=args.metadata_input,
                                              output_filename=args.output,
                                              validation_mode=validation_mode,
                                              progress=True)<|MERGE_RESOLUTION|>--- conflicted
+++ resolved
@@ -19,11 +19,6 @@
         super().__init__(parser=parser)
 
         parser.description = "damast convert - data conversion subcommand called"
-<<<<<<< HEAD
-        parser.add_argument("-c", "--csv-input", action="append", help="The csv input file(s)", required=True)
-        parser.add_argument("-m", "--metadata-input", help="The metadata input file", required=True)
-        parser.add_argument("-o", "--output", help="The output (*.hdf5) file", required=True)
-=======
         parser.add_argument("-c", "--csv-input",
                             action="append",
                             help="The csv input file(s); enclosed in quotes accepts * as wildcard "
@@ -41,7 +36,6 @@
                             default="readonly",
                             choices=[x.value.lower() for x in ValidationMode],
                             help="Define the validation mode")
->>>>>>> fc37a5b2
 
     def execute(self, args):
         super().execute(args)
